import calendar
import datetime
import json
import math
from zipfile import ZipFile

import pandas as pd

from .exceptions import (
    DateNotSetException,
    DateNotValidException,
    FeedNotValidException,
)


REQUIRED_FILES = [
    "agency.txt",
    "stops.txt",
    "routes.txt",
    "trips.txt",
    "stop_times.txt",
]

OPTIONAL_FILES = [
    "calendar.txt",
    "calendar_dates.txt",
    "fare_attributes.txt",
    "fare_rules.txt",
    "shapes.txt",
    "frequencies.txt",
    "transfers.txt",
    "pathways.txt",
    "levels.txt",
    "translations.txt",
    "feed_info.txt",
    "attributions.txt",
]


class GTFS:
    """A representation of a single static GTFS feed and associated data.

    All parameters should be valid Pandas DataFrames that follow
    the structure corresponding to the dataset as defined by the GTFS
    standard (http://gtfs.org/reference/static).

    Parameters
    ----------
    agency : `pandas.DataFrame`
        Transit agencies with service represented in this dataset.
    stops : `pandas.DataFrame`
        Stops where vehicles pick up or drop off riders. Also defines
        stations and station entrances.
    routes : `pandas.DataFrame`
        Transit routes. A route is a group of trips that are
        displayed to riders as a single service.
    trips : `pandas.DataFrame`
        Trips for each route. A trip is a sequence of two or more
        stops that occur during a specific time period.
    stop_times : `pandas.DataFrame`
        Times that a vehicle arrives at and departs from stops for each trip.
    trips : `pandas.DataFrame`
        Trips for each route. A trip is a sequence of two or more
        stops that occur during a specific time period.
    trips : `pandas.DataFrame`
        Trips for each route. A trip is a sequence of two or more
        stops that occur during a specific time period.
    calendar : `pandas.DataFrame`, conditionally required
        Service dates specified using a weekly schedule with
        start and end dates. This file is required unless all dates of service
        are defined in calendar_dates.
    calendar : `pandas.DataFrame`, conditionally required
        Exceptions for the services defined in `calendar`. If `calendar` is omitted, then calendar_dates is required and must contain all dates of service.
    fare_attributes : `pandas.DataFrame`, default None
        Fare information for a transit agency's routes.
    fare_rules : `pandas.DataFrame`, default None
        Rules to apply fares for itineraries.
    shapes : `pandas.DataFrame`, default None
        Rules for mapping vehicle travel paths, sometimes referred to as route alignments.
    frequencies : `pandas.DataFrame`, default None
        Headway (time between trips) for headway-based service or a compressed representation of fixed-schedule service.
    transfers : `pandas.DataFrame`, default None
        Rules for making connections at transfer points between routes.
    pathways : `pandas.DataFrame`, default None
        Pathways linking together locations within stations.
    levels : `pandas.DataFrame`, default None
        Levels within stations.
    feed_info : `pandas.DataFrame`, default None
        Dataset metadata, including publisher, version, and expiration information.
    translations: `pandas.DataFrame`, default None
        In regions that have multiple official languages,
        transit agencies/operators typically have language-specific names and
        web pages. In order to best serve riders in those regions, it is useful
        for the dataset to include these language-dependent values..
    attributions : `pandas.DataFrame`, default None
        Dataset attributions.

    Raises
    ------
    FeedNotValidException
        If the feed doesnt' contain the required files or is otherwise invalid.
    """

    def __init__(
        self,
        agency,
        stops,
        routes,
        trips,
        stop_times,
        calendar=None,
        calendar_dates=None,
        fare_attributes=None,
        fare_rules=None,
        shapes=None,
        frequencies=None,
        transfers=None,
        pathways=None,
        levels=None,
        translations=None,
        feed_info=None,
        attributions=None,
    ):
        """Constructs and validates the datasets for the GTFS object."""

        # Mandatory Files
        self.agency = agency
        self.stops = stops
        self.routes = routes
        self.trips = trips
        self.stop_times = stop_times

        # Pairwise Mandatory Files
        self.calendar = calendar
        self.calendar_dates = calendar_dates

        if self.calendar is None and self.calendar_dates is None:
            raise FeedNotValidException("One of calendar or calendar_dates is required.")

        # Optional Files
        self.fare_attributes = fare_attributes
        self.fare_rules = fare_rules
        self.shapes = shapes
        self.frequencies = frequencies
        self.transfers = transfers
        self.pathways = pathways
        self.levels = levels
        self.attributions = attributions
        self.translations = translations
        self.feed_info = feed_info

        # Set the analysis date as "date unaware"
        self.date = None

    def read_clean_feed(filepath,dtype=None,parse_dates=False,skipinitialspace=True):
        df = pd.read_csv(
            filepath,
            dtype=dtype,
            parse_dates=parse_dates,
            skipinitialspace=skipinitialspace,
        )
        df.columns = df.columns.str.strip()
        return df
    
    @classmethod
    def load_zip(self, filepath):
        """Creates a :class:`GTFS` object from a zipfile containing the
        appropriate data.

        :param filepath: The filepath of the zipped GTFS feed.
        :type filepath: str

        :return: A :class:`GTFS` object with loaded and validated data.
        """
        with ZipFile(filepath, "r") as zip_file:
            # Deal with nested files
            filepaths = dict()
            for req in REQUIRED_FILES + OPTIONAL_FILES:
                filepaths[req] = None
            for file in zip_file.namelist():
                for req in REQUIRED_FILES + OPTIONAL_FILES:
                    if req in file:
                        filepaths[req] = file

            # Create pandas objects of the entire feed
            agency = self.read_clean_feed(
                zip_file.open(filepaths["agency.txt"]),
                dtype={
                    "agency_id": str,
                    "agency_name": str,
                    "agency_url": str,
                    "agency_timezone": str,
                    "agency_lang": str,
                    "agency_phone": str,
                    "agency_fare_url": str,
                    "agency_email": str,
                },
                skipinitialspace=True,
            )
            stops = self.read_clean_feed(
                zip_file.open(filepaths["stops.txt"]),
                dtype={
                    "stop_id": str,
                    "stop_code": str,
                    "stop_name": str,
                    "stop_desc": str,
                    "stop_lat": float,
                    "stop_lon": float,
                    "zone_id": str,
                    "stop_url": str,
                    "location_type": "Int64",
                    "parent_station": str,
                    "stop_timezone": str,
                    "wheelchair_boarding": "Int64",
                    "level_id": str,
                    "platform_code": str,
                },
                skipinitialspace=True,
            )
            routes = self.read_clean_feed(
                zip_file.open(filepaths["routes.txt"]),
                dtype={
                    "route_id": str,
                    "agency_id": str,
                    "route_short_name": str,
                    "route_long_name": str,
                    "route_desc": str,
                    "route_type": int,
                    "route_url": str,
                    "route_color": str,
                    "route_text_color": str,
                    "route_short_order": int,
                },
                skipinitialspace=True,
            )
            trips = self.read_clean_feed(
                zip_file.open(filepaths["trips.txt"]),
                dtype={
                    "route_id": str,
                    "service_id": str,
                    "trip_id": str,
                    "trip_headsign": str,
                    "trip_short_name": str,
                    "direction_id": "Int64",
                    "block_id": str,
                    "shape_id": str,
                    "wheelchair_accessible": "Int64",
                    "bikes_allowed": "Int64",
                },
                skipinitialspace=True,
            )
            stop_times = self.read_clean_feed(
                zip_file.open(filepaths["stop_times.txt"]),
                dtype={
                    "trip_id": str,
                    "arrival_time": str,
                    "departure_time": str,
                    "stop_id": str,
                    "stop_sequence": int,
                    "stop_headsign": str,
                    "pickup_type": "Int64",
                    "drop_off_type": "Int64",
                    "shape_dist_traveled": float,
                    "timepoint": "Int64",
                },
                skipinitialspace=True,
            )

            if filepaths["calendar.txt"] in zip_file.namelist():
                calendar = self.read_clean_feed(
                    zip_file.open(filepaths["calendar.txt"]),
                    dtype={
                        "service_id": str,
                        "monday": bool,
                        "tuesday": bool,
                        "wednesday": bool,
                        "thursday": bool,
                        "friday": bool,
                        "saturday": bool,
                        "sunday": bool,
                        "start_date": str,
                        "end_date": str,
                    },
                    skipinitialspace=True,
                )
                calendar["start_date"] = pd.to_datetime(calendar["start_date"], format='%Y%m%d').dt.date
                calendar["end_date"] = pd.to_datetime(calendar["end_date"], format='%Y%m%d').dt.date

            else:
                calendar = None

            if filepaths["calendar_dates.txt"] in zip_file.namelist():
                calendar_dates = self.read_clean_feed(
                    zip_file.open(filepaths["calendar_dates.txt"]),
                    dtype={"service_id": str, "date": str, "exception_type": int},
                    skipinitialspace=True,
                )
                if calendar_dates.shape[0] == 0:
                    calendar_dates = None
                else:
                    calendar_dates["date"] = pd.to_datetime(calendar_dates["date"], format='%Y%m%d').dt.date
            else:
                calendar_dates = None

            if filepaths["fare_attributes.txt"] in zip_file.namelist():
                fare_attributes = self.read_clean_feed(
                    zip_file.open(filepaths["fare_attributes.txt"]),
                    dtype={
                        "fare_id": str,
                        "price": float,
                        "currency_type": str,
                        "payment_method": int,
                        "transfers": "Int64",
                        "agency_id": str,
                        "transfer_duration": "Int64",
                    },
                    skipinitialspace=True,
                )
            else:
                fare_attributes = None

            if filepaths["fare_rules.txt"] in zip_file.namelist():
                fare_rules = self.read_clean_feed(
                    zip_file.open(filepaths["fare_rules.txt"]),
                    dtype={
                        "fare_id": str,
                        "route_id": str,
                        "origin_id": str,
                        "destination_id": str,
                        "contains_id": str,
                    },
                    skipinitialspace=True,
                )
            else:
                fare_rules = None

            if filepaths["shapes.txt"] in zip_file.namelist():
                shapes = self.read_clean_feed(
                    zip_file.open(filepaths["shapes.txt"]),
                    dtype={
                        "shape_id": str,
                        "shape_pt_lat": float,
                        "shape_pt_lon": float,
                        "shape_pt_sequence": int,
                        "shape_dist_traveled": float,
                    },
                    skipinitialspace=True,
                )
            else:
                shapes = None

            if filepaths["frequencies.txt"] in zip_file.namelist():
                frequencies = self.read_clean_feed(
                    zip_file.open(filepaths["frequencies.txt"]),
                    dtype={
                        "trip_id": str,
                        "start_time": str,
                        "end_time": str,
                        "headway_secs": int,
                        "exact_times": int,
                    },
                    parse_dates=["start_time", "end_time"],
                    skipinitialspace=True,
                )
            else:
                frequencies = None

            if filepaths["transfers.txt"] in zip_file.namelist():
                transfers = self.read_clean_feed(
                    zip_file.open(filepaths["transfers.txt"]),
                    dtype={
                        "from_stop_id": str,
                        "to_stop_id": str,
                        "transfer_type": "Int64",
                        "min_transfer_time": "Int64",
                    },
                    skipinitialspace=True,
                )
            else:
                transfers = None

            if filepaths["pathways.txt"] in zip_file.namelist():
                pathways = self.read_clean_feed(
                    zip_file.open(filepaths["pathways.txt"]),
                    dtype={
                        "pathway_id": str,
                        "from_stop_id": str,
                        "to_stop_id": str,
                        "pathway_mode": int,
                        "is_bidirectional": str,
                        "length": "float64",
                        "traversal_time": "Int64",
                        "stair_count": "Int64",
                        "max_slope": "float64",
                        "min_width": "float64",
                        "signposted_as": str,
                        "reverse_signposted_as": str,
                    },
                    skipinitialspace=True,
                )
            else:
                pathways = None

            if filepaths["levels.txt"] in zip_file.namelist():
                levels = self.read_clean_feed(
                    zip_file.open(filepaths["levels.txt"]),
                    dtype={"level_id": str, "level_index": float, "level_name": str},
                    skipinitialspace=True,
                )
            else:
                levels = None

            if filepaths["translations.txt"] in zip_file.namelist():
                translations = self.read_clean_feed(
                    zip_file.open(filepaths["translations.txt"]),
                    dtype={
                        "table_name": str,
                        "field_name": str,
                        "language": str,
                        "translation": str,
                        "record_id": str,
                        "record_sub_id": str,
                        "field_value": str,
                    },
                    skipinitialspace=True,
                )
                feed_info = self.read_clean_feed(
                    zip_file.open(filepaths["feed_info.txt"]),
                    dtype={
                        "feed_publisher_name": str,
                        "feed_publisher_url": str,
                        "feed_lang": str,
                        "default_lang": str,
                        "feed_start_date": str,
                        "feed_end_date": str,
                        "feed_version": str,
                        "feed_contact_email": str,
                        "feed_contact_url": str,
                    },
                    skipinitialspace=True,
                )
            elif filepaths["feed_info.txt"] in zip_file.namelist():
                feed_info = self.read_clean_feed(
                    zip_file.open(filepaths["feed_info.txt"]),
                    dtype={
                        "feed_publisher_name": str,
                        "feed_publisher_url": str,
                        "feed_lang": str,
                        "default_lang": str,
                        "feed_start_date": str,
                        "feed_end_date": str,
                        "feed_version": str,
                        "feed_contact_email": str,
                        "feed_contact_url": str,
                    },
                    skipinitialspace=True,
                )
                translations = None
            else:
                translations = None
                feed_info = None

            if filepaths["attributions.txt"] in zip_file.namelist():
<<<<<<< HEAD
                attributions = self.read_clean_feed(
                    zip_file.open("attributions.txt"),
=======
                attributions = pd.read_csv(
                    zip_file.open(filepaths["attributions.txt"]),
>>>>>>> ee6904b8
                    dtype={
                        "attribution_id": str,
                        "agency_id": str,
                        "route_id": str,
                        "trip_id": str,
                    },
                    skipinitialspace=True,
                )
            else:
                attributions = None

        return GTFS(
            agency,
            stops,
            routes,
            trips,
            stop_times,
            calendar=calendar,
            calendar_dates=calendar_dates,
            fare_attributes=fare_attributes,
            fare_rules=fare_rules,
            shapes=shapes,
            frequencies=frequencies,
            transfers=transfers,
            pathways=pathways,
            levels=levels,
            translations=translations,
            feed_info=feed_info,
            attributions=attributions,
        )

    def summary(self):
        """Assemble a series of attributes summarizing the GTFS feed with the
        following columns:

        * *agencies*: list of agencies in feed
        * *total_stops*: the total number of stops in the feed
        * *total_routes*: the total number of routes in the feed
        * *total_trips*: the total number of trips in the feed
        * *total_stops_made*: the total number of stop_times events
        * *first_date*: (`datetime.date`) the first date the feed is valid for
        * *last_date*: (`datetime.date`) the last date the feed is valid for
        * *total_shapes* (optional): the total number of shapes.

        :returns: A :py:mod:`pandas.Series` containing the relevant data.
        """

        summary = pd.Series(dtype=str)
        summary["agencies"] = self.agency.agency_name.tolist()
        summary["total_stops"] = self.stops.shape[0]
        summary["total_routes"] = self.routes.shape[0]
        summary["total_trips"] = self.trips.shape[0]
        summary["total_stops_made"] = self.stop_times.shape[0]
        if self.calendar is not None:
            summary["first_date"] = self.calendar.start_date.min()
            summary["last_date"] = self.calendar.end_date.max()
        else:
            summary["first_date"] = self.calendar_dates.date.min()
            summary["last_date"] = self.calendar_dates.date.max()
        if self.shapes is not None:
            summary["total_shapes"] = self.shapes.shape[0]

        return summary

    def valid_date(self, date_to_check: datetime.date):
        """Checks whether the provided date falls within the feed's date range

        Parameters
        ----------
        date : `datetime.date` or `datetime.datetime`
            A date or datetime object to be validated against the feed

        Returns
        -------
        bool
            Whether the date is valid or not.
        """

        summary = self.summary()

        first_date = summary.first_date
        last_date = summary.last_date
        if first_date > date_to_check or last_date < date_to_check:
            return False
        else:
            return True

    def date_trips(self, date: datetime.date) -> pd.DataFrame:
        """Finds all the trips that occur on a specified day. This method
        accounts for exceptions included in the `calendar_dates` dataset.

        Parameters
        ----------
        date : `datetime.date`
            The service day to count trips on

        Returns
        -------
        `DataFrame`
            A dataframe of trips which are run on the provided date.
        """

        if not self.valid_date(date):
            raise DateNotValidException
            # TODO: Move this to a decorator

        dayname = date.strftime("%A").lower()

        if self.calendar is not None:
            # Get all the service_ids for the desired day of the week
            service_ids = self.calendar[
                (self.calendar[dayname] == 1) & (self.calendar.start_date <= date) & (self.calendar.end_date >= date)
            ].service_id.tolist()
            if self.calendar_dates is not None:
                # Add service ids in the calendar_dates
                service_ids.append(
                    self.calendar_dates[
                        (self.calendar_dates.date == date) & (self.calendar_dates.exception_type == 1)
                    ].service_id.tolist()
                )
                # Remove service ids from the calendar dates
                remove_service_ids = self.calendar_dates[
                    (self.calendar_dates.date == date) & (self.calendar_dates.exception_type == 2)
                ].service_id.tolist()

                service_ids = [i for i in service_ids if i not in remove_service_ids]
        else:
            service_ids = self.calendar_dates[
                (self.calendar_dates.date == date) & (self.calendar_dates.exception_type == 1)
            ].service_id.tolist()
        return self.trips[self.trips.service_id.isin(service_ids)]

    def route_summary(self, date, route_id):
        """Assemble a series of attributes summarizing a route on a particular
        day.

        The following columns are returned:
        * *route_id*: The ID of the route summarized
        * *total_trips*: The total number of trips made on the route that day
        * *first_departure*: The earliest departure of the bus for the day
        * *last_arrival*: The latest arrival of the bus for the day
        * *service_time*: The total service span of the route, in hours
        * *average_headway*: Average time in minutes between trips on the route

        Parameters
        ----------
        date : `datetime.date`
            The calendar date to summarize.
        route_id : str
            The ID of the route to summarize

        Returns
        -------
        `pandas.Series`
            A series with summary attributes for the date
        """

        trips = self.date_trips(date)
        trips = trips[trips.route_id == route_id]
        stop_times = self.stop_times[self.stop_times.trip_id.isin(trips.trip_id)]
        summary = pd.Series()
        summary["route_id"] = route_id
        summary["total_trips"] = len(trips.index)
        summary["first_departure"] = stop_times.departure_time.min()
        summary["last_arrival"] = stop_times.arrival_time.max()
        summary["service_time"] = (
            int(summary.last_arrival.split(":")[0])
            + int(summary.last_arrival.split(":")[1]) / 60.0
            + int(summary.last_arrival.split(":")[2]) / 3600.0
        ) - (
            int(summary.first_departure.split(":")[0])
            + int(summary.first_departure.split(":")[1]) / 60.0
            + int(summary.first_departure.split(":")[2]) / 3600.0
        )
        stop_id = stop_times.iloc[0].stop_id
        min_dep = stop_times[stop_times.stop_id == stop_id].departure_time.min()
        max_arr = stop_times[stop_times.stop_id == stop_id].arrival_time.max()
        visits = stop_times[stop_times.stop_id == stop_id].trip_id.count()
        route_headway = (
            int(max_arr.split(":")[0])
            + int(max_arr.split(":")[1]) / 60.0
            + int(max_arr.split(":")[2]) / 3600.0
            - (int(min_dep.split(":")[0]) + int(min_dep.split(":")[1]) / 60.0 + int(min_dep.split(":")[2]) / 3600.0)
        )
        summary["average_headway"] = 60 * route_headway / visits
        return summary

    def routes_summary(self, date):
        """Summarizes all routes in a given day. The columns of the resulting
        dataset match the columns of :func:`route_summary`

        :param date: The day to summarize.
        :type date: :py:mod:`datetime.date`
        :return: A :py:mod:`pandas.DataFrame` object containing the summarized
            data.
        """

        trips = self.date_trips(date)
        if "direction_id" in trips.columns:
            trips = trips[trips.direction_id == 0]
        stop_times = self.stop_times[self.stop_times.trip_id.isin(trips.trip_id)]
        stop_times = pd.merge(stop_times, trips, on="trip_id", how="left")
        route_trips = trips[["route_id", "trip_id"]].groupby("route_id", as_index=False).count()
        route_trips["trips"] = route_trips.trip_id
        first_departures = stop_times[["route_id", "departure_time"]].groupby("route_id", as_index=False).min()
        last_arrivals = stop_times[["route_id", "arrival_time"]].groupby("route_id", as_index=False).max()
        summary = pd.merge(route_trips, first_departures, on=["route_id"])
        summary = pd.merge(summary, last_arrivals, on=["route_id"])
        summary["service_time"] = (
            summary.arrival_time.str.split(":", -1, expand=True)[0].astype(int)
            + summary.arrival_time.str.split(":", -1, expand=True)[1].astype(int) / 60.0
            + summary.arrival_time.str.split(":", -1, expand=True)[2].astype(int) / 3600.0
        ) - (
            summary.departure_time.str.split(":", -1, expand=True)[0].astype(int)
            + summary.departure_time.str.split(":", -1, expand=True)[1].astype(int) / 60.0
            + summary.departure_time.str.split(":", -1, expand=True)[2].astype(int) / 3600.0
        )
        summary["average_headway"] = 60 * summary.service_time / summary.trips
        summary["last_arrival"] = summary.arrival_time
        summary["first_departure"] = summary.departure_time
        summary = summary[["route_id", "trips", "first_departure", "last_arrival", "average_headway"]]
        summary = pd.merge(self.routes, summary, on="route_id", how="inner")
        return summary

    def service_hours(
        self,
        date: datetime.date,
        start_time: str = None,
        end_time: str = None,
        time_field: str = "arrival_time",
    ) -> float:
        """Computes the total service hours delivered for a specified date
        within an optionally specified time slice.

        This method measures this value by considering partial trips as having
        stopped at the end of the time slice. In other words, partial trips are
        included in the total service hours during the specified time slice.

        Parameters
        ----------
        date : datetime.date
            The dat of analysis
        start_time : str, optional
            The starttime in the format HH:MM:SS, by default None
        end_time : str, optional
            The starttime in the format HH:MM:SS, by default None
        time_field : {'arrival_time', 'departure_time'}, optional
            The time field to use for the calucation, by default 'arrival_time'

        Returns
        -------
        float
            The total service hours in the specified period.

        Raises
        ------
        DateNotValidException
            The date falls outside of the feed's span.
        """

        if not self.valid_date(date):
            raise DateNotValidException(f"Date falls outside of feed span: {date}")

        trips = self.date_trips(date)

        # Grab all the stop_times
        stop_times = self.stop_times[
            self.stop_times.trip_id.isin(trips.trip_id)
            & (self.stop_times.arrival_time >= start_time)
            & (self.stop_times.arrival_time <= end_time)
        ]

        grouped = (
            stop_times[["trip_id", "arrival_time"]]
            .groupby("trip_id", as_index=False)
            .agg({"arrival_time": ["max", "min"]})
        )
        grouped.columns = ["trip_id", "max", "min"]
        grouped.dropna()
        max_split = grouped["max"].str.split(":", expand=True).astype(int)
        min_split = grouped["min"].str.split(":", expand=True).astype(int)
        grouped["diff"] = (
            (max_split[0] - min_split[0]) + (max_split[1] - min_split[1]) / 60 + (max_split[2] - min_split[2]) / 3600
        )
        return grouped["diff"].sum()

    def stop_summary(self, stop_id: str, start_time: str = None, end_time: str = None) -> pd.Series:
        """Assemble a series of attributes summarizing a stop on a particular
        day. The following columns are returned:

        * *stop_id*: The ID of the stop summarized
        * *total_visits*: The total number of times a stop is visited
        * *first_arrival*: The earliest arrival of the bus for the day
        * *last_arrival*: The latest arrival of the bus for the day
        * *service_time*: The total service span, in hours
        * *average_headway*: Average time in minutes between arrivals

        Parameters
        ----------
        stop_id : str
            The ID of the stop to summarize
        """

        # Create a summary of stops for a given stop_id
        date = self.date
        trips = self.date_trips(date)
        stop_times = self.stop_times[
            self.stop_times.trip_id.isin(trips.trip_id) & (self.stop_times.stop_id == stop_id)
        ]

        summary = self.stops[self.stops.stop_id == stop_id].iloc[0]
        summary["total_visits"] = len(stop_times.index)
        summary["first_arrival"] = stop_times.arrival_time.min()
        summary["last_arrival"] = stop_times.arrival_time.max()
        summary["service_time"] = (
            int(summary.last_arrival.split(":")[0])
            + int(summary.last_arrival.split(":")[1]) / 60.0
            + int(summary.last_arrival.split(":")[2]) / 3600.0
        ) - (
            int(stop_times.arrival_time.min().split(":")[0])
            + int(stop_times.arrival_time.min().split(":")[1]) / 60.0
            + int(stop_times.arrival_time.min().split(":")[2]) / 3600.0
        )
        summary["average_headway"] = (summary.service_time / summary.total_visits) * 60
        return summary

    def stop_times_at_stop(
        self,
        stop_id: str,
        date: datetime.date,
        start_time: str = None,
        end_time: str = None,
        time_field: str = "arrival_time",
    ) -> pd.DataFrame:
        """Get the stop times that visit a particular stop over a day or a subset of the day.

        Parameters
        ----------
        stop_id : str
            The stop ID to analyse
        date : datetime.date
            The calendar date to analyse
        start_time : str, optional
            A string representation (HH:MM:SS) of the number of hours since midnight on the
            analysis date. Can be greater than 24:00:00. A `None` value will
            assume consider all trips from the start of the service day, by default None
        end_time : str, optional
            A string representation (HH:MM:SS) of the number of hours since midnight on the
            analysis date. Can be greater than 24:00:00. A `None` value will
            consider all trips through the end of the service day, by default None
        time_field : str, optional
            The name of the time column in `stop_times` to consider, either 'arrival_time' or
            'departure_time'. By default 'arrival_time'


        Returns
        -------
        pd.DataFrame
            A copy of the `stop_trips` dataframe containing the filtered stop
            events.
        """

        stop_id = str(stop_id)
        stop_times = self.stop_times[
            self.stop_times.trip_id.isin(self.date_trips(date).trip_id) & (self.stop_times.stop_id == stop_id)
        ].copy()
        # Filter by start time and end time if needed
        if start_time != None:
            stop_times = stop_times[stop_times[time_field] >= start_time]
        if end_time != None:
            stop_times = stop_times[stop_times[time_field] <= end_time]

        return stop_times

    def trip_distribution(self, start_date, end_date):
        """Summarize the distribution of service by day of week for a given
        date range. Repeated days of the week will be counted multiple times.

        Parameters
        ----------
        start_date : `datetime.date`
            The start date for the summary (inclusive)
        end_date : `datetime.date`
            The end date for the summary

        Returns
        -------
        `pandas.Series`
            A series containing as indices the days of the week and as values
            the total number of trips found in the time slice provided.
        """

        days = [
            "monday",
            "tuesday",
            "wednesday",
            "thursday",
            "friday",
            "saturday",
            "sunday",
        ]
        dist = pd.Series(index=days, name="trips", dtype="int")

        # Start with calendar:
        if self.calendar is not None:
            for dow in dist.index:
                # Get rows where that DOW happens in the date range
                for idx, service in self.calendar[
                    (self.calendar[dow] == True)
                    & (self.calendar.start_date.dt.date <= start_date)
                    & (self.calendar.end_date.dt.date >= end_date)
                ].iterrows():
                    # We'll need the number of a given days of the week in that range to multiply the calendar.
                    week = {}
                    for i in range(((end_date + datetime.timedelta(days=1)) - start_date).days):
                        day = calendar.day_name[(start_date + datetime.timedelta(days=i + 1)).weekday()].lower()
                        week[day] = week[day] + 1 if day in week else 1

                    # Get trips with that service id and add them to the total, only if that day is in there.
                    if dow in week.keys():
                        dist[dow] = (
                            dist[dow]
                            + week[dow] * self.trips[self.trips.service_id == service.service_id].trip_id.count()
                        )

        # Now check exceptions to add and remove
        if self.calendar_dates is not None:
            # Start by going through all the calendar dates within the date range
            # cd = self.calendar_dates.copy()
            for index, cd in self.calendar_dates[
                (self.calendar_dates["date"].dt.date >= start_date) & (self.calendar_dates["date"].dt.date <= end_date)
            ].iterrows():
                if cd["exception_type"] == 1:
                    dist[days[cd["date"].dayofweek]] += self.trips[
                        self.trips.service_id == cd["service_id"]
                    ].trip_id.count()
                else:
                    dist[days[cd["date"].dayofweek]] -= self.trips[
                        self.trips.service_id == cd["service_id"]
                    ].trip_id.count()

        return dist

    def route_stops_inside(self, path_to_shape, format="geojson"):
        """Count the number of stops a given route has inside a geographical
        boundary or shape.

        :param path_to_shape: A path to the file containing the shapes. This
            file must contain unprojected geospatial information in WGS:84 format.
        :type path_to_shape: str
        :param format: The format of the geospatial file. **Note:** currently,
            only the default `geojson` is supported.
        :type format: str, optional
        :return: A :py:mod:`pandas.DataFrame` object listing each route and
            the number of stops served by that route that fall within the
            provided boundary.
        """

        from shapely.geometry import Point, shape, GeometryCollection

        count = 0
        # For starters, let's load a bounding box and check how many stops are in the point
        if format == "geojson":
            with open(path_to_shape) as f:
                features = json.load(f)["features"]
                boundary = GeometryCollection([shape(feature["geometry"]).buffer(0) for feature in features])
                routes = []
                counts = []
                for idx, route in self.routes.iterrows():
                    # Get all the stops on trips for that route.
                    stops = self.stop_times[
                        self.stop_times.trip_id.isin(self.trips[self.trips.route_id == route.route_id].trip_id)
                    ].stop_id.unique()
                    # NOTE: buffer(0) is a trick for fixing scenarios where polygons have overlapping coordinates
                    count = 0
                    for idx, stop in self.stops[self.stops.stop_id.isin(stops)].iterrows():
                        if Point(stop.stop_lon, stop.stop_lat).within(boundary):
                            count += 1
                    routes.append(route.route_id)
                    counts.append(count)

        stop_count = pd.DataFrame(counts, index=routes)
        return stop_count

    def route_frequency_matrix(
        self,
        date: datetime.date,
        interval: int = 60,
        start_time: str = None,
        end_time: str = None,
        time_field: str = "arrival_time",
    ) -> pd.DataFrame:
        """Generate a matrix of route headways throughout a given time period.

        Produce a matrix of headways by a given interval (in minutes) for each
        route_id throughout the service period of a given day.

        Parameters
        ----------
        date : datetime.date
            The service day to analyze
        interval : int, optional
            The number of minute bins to divide the day into, by default 60
        start_time : str, optional
            The start time of the analysis. Only trips which *start* after this
            time will be included. Can be greater than 24:00:00.
            A None value will consider all trips from the start of the
            service day, by default None
        end_time : str, optional
            A string representation (HH:MM:SS) of the end time of the analysis.
            Only trips which *end* before this analysis time will be included. '
            Can be greater than 24:00:00. A None value will consider all trips
            through the end of the service day, by default None
        time_field : str, optional
            The name of the time column in `stop_times` to consider, either 'arrival_time' or
            'departure_time'. By default 'arrival_time'

        Returns
        -------
        pd.DataFrame
            A dataframe containing the following columns:
                route_id: The ID of the route
                bin_start: The start of the time interval measured (HH:MM)
                bin_end: The end of the time interval measured (HH:MM)
                trips: The count of the number of trips on that route in that interval
                frequency: The frequency of trips (in trips/hour) on the route
        """

        # Start by getting all of the trips and stop events in a given date
        trips = self.date_trips(date)
        stop_times = self.stop_times[self.stop_times.trip_id.isin(trips.trip_id)].copy()

        # Use a numerical timestamp for filtering
        stop_times["timestamp"] = 60 * stop_times[time_field].str.split(":").str[0].astype(int) + stop_times[
            time_field
        ].str.split(":").str[1].astype(int)

        # Let's get the start_times of all trips
        trip_start_times = (
            stop_times[["trip_id", "stop_sequence", "timestamp", time_field]]
            .sort_values(["trip_id", "stop_sequence"])
            .drop_duplicates("trip_id")
        )

        # Filter out our slice
        if start_time != None:
            start_time_int = 60 * int(start_time.split(":")[0]) + int(start_time.split(":")[1])
            stop_times = stop_times[
                stop_times.trip_id.isin(trip_start_times[trip_start_times.timestamp >= start_time_int].trip_id)
            ]

        if end_time != None:
            # We need trip end times for this filter
            trip_end_times = (
                stop_times[["trip_id", "stop_sequence", "timestamp", time_field]]
                .sort_values(["trip_id", "stop_sequence"], ascending=False)
                .drop_duplicates("trip_id")
            )
            end_time_int = 60 * int(end_time.split(":")[0]) + int(end_time.split(":")[1])
            stop_times = stop_times[
                stop_times.trip_id.isin(trip_end_times[trip_end_times.timestamp <= end_time_int].trip_id)
            ]

        # Now get the trips we're working with
        trip_starts = trip_start_times[trip_start_times.trip_id.isin(stop_times.trip_id.unique())]
        trip_starts = pd.merge(trip_starts, self.trips[["trip_id", "route_id"]], on="trip_id")

        # Set up a basis for the matrix slices
        mx_start = trip_starts["timestamp"].min().tolist()
        mx_end = trip_starts["timestamp"].max().tolist()

        # We can now figure out how many columns we need
        mx_start_floor = mx_start - mx_start % interval
        mx_end_ceil = int(math.ceil(mx_end / interval) * interval)

        column_count = int((mx_end_ceil - mx_start_floor) / interval)

        # Template dataframe
        template_df = pd.DataFrame({"route_id": trip_starts.route_id.unique()})
        slices = []

        # Populate a matrix of values
        for i in range(column_count):
            # Determine the time slice
            slice_start_int = mx_start_floor + i * interval
            slice_end_int = mx_start_floor + (i + 1) * interval

            # Grab start formatting string
            hours, minutes = divmod(slice_start_int, 60)
            slice_start_str = f"{hours:02}:{minutes:02}"

            # Grab end formatting string
            hours, minutes = divmod(slice_end_int, 60)
            slice_end_str = f"{hours:02}:{minutes:02}"
            # Now we get the trips that start within our slice
            in_slice = trip_starts[
                (trip_starts.timestamp >= slice_start_int) & (trip_starts.timestamp < slice_end_int)
            ]
            slice_group = in_slice[["route_id", "trip_id"]].groupby("route_id", as_index=False).count()
            slice_group["frequency"] = (slice_group["trip_id"] * (60.0 / interval)).astype(int)
            final = pd.merge(template_df, slice_group, on="route_id", how="left").fillna(0)
            final["frequency"] = final["frequency"].astype(int)
            final["trips"] = final["trip_id"].astype(int)
            final["bin_start"] = slice_start_str
            final["bin_end"] = slice_end_str
            slices.append(final[["route_id", "bin_start", "bin_end", "trips", "frequency"]])

        # Assemble final matrix
        mx = pd.concat(slices, axis="index")
        return mx.reset_index(drop=True)

    def trips_at_stops(
        self,
        stop_ids: list,
        date: datetime.date,
        start_time: str = None,
        end_time: str = None,
        time_field: str = "arrival_time",
    ) -> pd.DataFrame:
        """Get a set of unique trips that visit a given set of stops

        This function returns a subset of the trips table which include trips
        that stop at _any_ of the stops provided.

        Parameters
        ----------
        stop_ids : list
            A list of stop_ids to check
        date : `datetime.date`
            The service day to check
        start_time : str, optional
            A string representation (HH:MM:SS) of the number of hours since
            midnight on the analysis date. Can be greater than 24:00:00.
            A None value will consider all trips from the start of the
            service day, by default None
        end_time : str, optional
            A string representation (HH:MM:SS) of the number of hours since
            midnight on the analysis date. Can be greater than 24:00:00.
            A None value will consider all trips through the end of the
            service day, by default None
        time_field : str, optional
            The name of the time column in `stop_times` to consider, either 'arrival_time' or
            'departure_time'. By default 'arrival_time'

        Notes
        -----
            Not all GTFS datasets include arrival and/or departure times for
            every stop. In cases where times are only set at time points, and
            no interpolation is provided, this function will not work.
        """

        # Start by filtering all stop_trips by the given dateslice
        trips = self.date_trips(date)

        stop_ids = [str(s) for s in stop_ids]

        # Now let's grab the stop_trips
        stop_trips = self.stop_times[
            (self.stop_times.trip_id.isin(trips.trip_id))
            & (self.stop_times.stop_id.isin(stop_ids))
            & (self.stop_times.arrival_time >= start_time)
            & (self.stop_times.arrival_time <= end_time)
        ]

        # Now we can filter by stop times as needed

        # We've got the stop times, so let's grab the unique trips
        unique_trips = stop_trips.trip_id.unique()

        return self.trips[self.trips.trip_id.isin(unique_trips)]<|MERGE_RESOLUTION|>--- conflicted
+++ resolved
@@ -461,13 +461,8 @@
                 feed_info = None
 
             if filepaths["attributions.txt"] in zip_file.namelist():
-<<<<<<< HEAD
-                attributions = self.read_clean_feed(
-                    zip_file.open("attributions.txt"),
-=======
                 attributions = pd.read_csv(
                     zip_file.open(filepaths["attributions.txt"]),
->>>>>>> ee6904b8
                     dtype={
                         "attribution_id": str,
                         "agency_id": str,
